--- conflicted
+++ resolved
@@ -65,7 +65,6 @@
     ECHO [!SCRIPT_NAME!] Checking for Docker (required for Zonos TTS)...
     docker --version >NUL 2>NUL
     IF !ERRORLEVEL! EQU 0 (
-<<<<<<< HEAD
         ECHO [!SCRIPT_NAME!] Docker found and accessible.
         SET "DOCKER_INSTALLED=true"
         CALL :BuildZonosImageFromSource
@@ -83,24 +82,6 @@
         ) ELSE (
             ECHO [!SCRIPT_NAME!] Docker still not found or not accessible. Zonos TTS will not function.
             ECHO [!SCRIPT_NAME!] Please ensure Docker Desktop is installed, running, and 'docker' command is usable from this terminal.
-=======
-        ECHO [!SCRIPT_NAME!] Docker found.
-        SET "DOCKER_INSTALLED=true"
-        CALL :PullZonosDockerImage
-    ) ELSE (
-        ECHO [!SCRIPT_NAME!] WARNING: Docker not found on system PATH or Docker Desktop not running.
-        SET "DOCKER_INSTALLED=false"
-        CALL :DockerInstallGuide
-        REM Optionally, re-check or just inform user to restart terminal/script
-        docker --version >NUL 2>NUL
-        IF !ERRORLEVEL! EQU 0 (
-            ECHO [!SCRIPT_NAME!] Docker now detected. Attempting to pull Zonos image...
-            SET "DOCKER_INSTALLED=true"
-            CALL :PullZonosDockerImage
-        ) ELSE (
-            ECHO [!SCRIPT_NAME!] Docker still not found. Zonos TTS will not function.
-            ECHO [!SCRIPT_NAME!] Please ensure Docker Desktop is installed, running, and 'docker' is in PATH.
->>>>>>> d9596b97
         )
     )
 EXIT /B 0
@@ -109,12 +90,7 @@
     ECHO.
     ECHO ================================================================================
     ECHO [!SCRIPT_NAME!] IMPORTANT: Docker Desktop Installation Guide (for Zonos TTS)
-    ECHO.
-<<<<<<< HEAD
     ECHO [!SCRIPT_NAME!] WuBu's Zonos Text-to-Speech engine requires a Docker container.
-=======
-    ECHO [!SCRIPT_NAME!] WuBu's Zonos Text-to-Speech engine runs inside a Docker container.
->>>>>>> d9596b97
     ECHO.
     ECHO [!SCRIPT_NAME!] 1. Download Docker Desktop for Windows from the official website:
     ECHO [!SCRIPT_NAME!]    https://www.docker.com/products/docker-desktop/
@@ -122,7 +98,6 @@
     ECHO [!SCRIPT_NAME!] 2. Run the installer and follow the instructions. This might require a system restart.
     ECHO.
     ECHO [!SCRIPT_NAME!] 3. After installation, ensure Docker Desktop is RUNNING.
-<<<<<<< HEAD
     ECHO [!SCRIPT_NAME!]    (Look for the Docker whale icon in your system tray and ensure it's not indicating an error).
     ECHO [!SCRIPT_NAME!]    It might take a few minutes for Docker Desktop to fully initialize after starting.
     ECHO.
@@ -131,19 +106,11 @@
     ECHO [!SCRIPT_NAME!]    connect to the Docker engine properly.
     ECHO [!SCRIPT_NAME!]    Test by opening a NEW terminal and typing: docker --version
     ECHO [!SCRIPT_NAME!]    If it still fails, Docker Desktop might not be running correctly.
-=======
-    ECHO [!SCRIPT_NAME!]    (Look for the Docker whale icon in your system tray).
-    ECHO.
-    ECHO [!SCRIPT_NAME!] 4. IMPORTANT: You may need to restart your Command Prompt or PowerShell
-    ECHO [!SCRIPT_NAME!]    (and this script) for the 'docker' command to be recognized.
-    ECHO [!SCRIPT_NAME!]    Test by opening a NEW terminal and typing: docker --version
->>>>>>> d9596b97
     ECHO ================================================================================
     ECHO.
     PAUSE "[!SCRIPT_NAME!] Press any key to continue after attempting Docker Desktop installation and ensuring it's running..."
 EXIT /B 0
 
-<<<<<<< HEAD
 :BuildZonosImageFromSource
     ECHO.
     SET "ZONOS_REPO_URL=https://github.com/Zyphra/Zonos.git"
@@ -186,22 +153,6 @@
     )
     POPD
     ECHO [!SCRIPT_NAME!] Successfully built Zonos Docker image: !WUBU_ZONOS_IMAGE_TAG!.
-=======
-:PullZonosDockerImage
-    ECHO.
-    SET "DEFAULT_ZONOS_IMAGE=zyphra/zonos-v0.1-transformer:latest"
-    ECHO [!SCRIPT_NAME!] Attempting to pull default Zonos Docker image: !DEFAULT_ZONOS_IMAGE!
-    ECHO [!SCRIPT_NAME!] This image is required for Zonos TTS and may take some time to download.
-    docker pull "!DEFAULT_ZONOS_IMAGE!"
-    IF !ERRORLEVEL! EQU 0 (
-        ECHO [!SCRIPT_NAME!] Successfully pulled Zonos Docker image: !DEFAULT_ZONOS_IMAGE!.
-    ) ELSE (
-        ECHO [!SCRIPT_NAME!] ERROR: Failed to pull Zonos Docker image !DEFAULT_ZONOS_IMAGE!. (Error Code: !ERRORLEVEL!)
-        ECHO [!SCRIPT_NAME!] Please check your internet connection and ensure Docker is running correctly.
-        ECHO [!SCRIPT_NAME!] You might need to pull it manually later if this fails.
-        ECHO [!SCRIPT_NAME!] The Zonos TTS engine in WuBu will use the image name specified in its configuration.
-    )
->>>>>>> d9596b97
 EXIT /B 0
 
 :CreateVenv
