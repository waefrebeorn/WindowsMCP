--- conflicted
+++ resolved
@@ -63,7 +63,6 @@
 :CheckDocker
     ECHO.
     ECHO [!SCRIPT_NAME!] Checking for Docker (required for Zonos TTS)...
-<<<<<<< HEAD
     SET "DOCKER_SETUP_SUCCESS=false" REM Flag to track overall Docker setup for Zonos
 
     docker --version >NUL 2>NUL
@@ -94,36 +93,6 @@
     )
     REM This subroutine's ERRORLEVEL is implicitly that of the last command (CALL or SET)
     REM If BuildZonosImageFromSource fails, its non-zero ERRORLEVEL will propagate from the CALL.
-    REM If it succeeds, ERRORLEVEL from SET will be 0.
-=======
-    docker --version >NUL 2>NUL
-    IF !ERRORLEVEL! EQU 0 (
-        ECHO [!SCRIPT_NAME!] Docker command is accessible. Checking if Docker engine is responsive...
-        docker ps >NUL 2>NUL
-        IF !ERRORLEVEL! EQU 0 (
-            ECHO [!SCRIPT_NAME!] Docker engine is responsive.
-            SET "DOCKER_INSTALLED=true"
-            CALL :BuildZonosImageFromSource
-            IF !ERRORLEVEL! NEQ 0 (
-                ECHO [!SCRIPT_NAME!] ERROR: The Zonos Docker image preparation process failed. Zonos TTS may not function. (Error Code: !ERRORLEVEL!)
-            )
-        ) ELSE (
-            ECHO [!SCRIPT_NAME!] ERROR: Docker command found, but Docker engine is not responsive or `docker ps` failed. (Error Code: !ERRORLEVEL!)
-            ECHO [!SCRIPT_NAME!] Please ensure Docker Desktop is running correctly and has finished initializing.
-            SET "DOCKER_INSTALLED=false"
-            CALL :DockerInstallGuide
-            ECHO [!SCRIPT_NAME!] Please re-run this script after ensuring Docker Desktop is fully operational.
-        )
-    ) ELSE (
-        ECHO [!SCRIPT_NAME!] WARNING: Docker command not found on system PATH.
-        SET "DOCKER_INSTALLED=false"
-        CALL :DockerInstallGuide
-        ECHO [!SCRIPT_NAME!] Please re-run this script after installing Docker and ensuring it's in PATH.
-    )
-    REM Do not EXIT /B from :CheckDocker directly, let main script decide or continue for other deps.
-    REM The errorlevel from CALL :BuildZonosImageFromSource will be implicitly returned if it exits.
-    REM If DockerInstallGuide is called, we expect the user to re-run.
->>>>>>> c89201ff
 EXIT /B 0
 
 :DockerInstallGuide
@@ -162,24 +131,16 @@
     ECHO [!SCRIPT_NAME!] This involves cloning the Zonos repository and running 'docker build'.
     ECHO [!SCRIPT_NAME!] This may take a significant amount of time and disk space.
 
-<<<<<<< HEAD
     REM Clone Zonos repository if Zonos_src directory doesn't exist
     IF NOT EXIST "%~dp0!ZONOS_SRC_DIR!" (
         ECHO [!SCRIPT_NAME!] Zonos source directory "!ZONOS_SRC_DIR!" not found. Cloning from !ZONOS_REPO_URL!...
         git clone "!ZONOS_REPO_URL!" "!ZONOS_SRC_DIR!"
-=======
-    REM Check if Zonos source directory exists
-    IF NOT EXIST "%~dp0!ZONOS_SRC_DIR!" (
-        ECHO [!SCRIPT_NAME!] Zonos source directory "!ZONOS_SRC_DIR!" not found. Cloning from !ZONOS_REPO_URL!...
-        git clone --depth 1 "!ZONOS_REPO_URL!" "!ZONOS_SRC_DIR!"
->>>>>>> c89201ff
         SET "GIT_CLONE_ERRORLEVEL=!ERRORLEVEL!"
         IF !GIT_CLONE_ERRORLEVEL! NEQ 0 (
             ECHO [!SCRIPT_NAME!] ERROR: Failed to clone Zonos repository from !ZONOS_REPO_URL!. (Error Code: !GIT_CLONE_ERRORLEVEL!)
             ECHO [!SCRIPT_NAME!] Please check your internet connection, Git installation, and repository URL. Zonos TTS cannot be set up.
             EXIT /B 1
         )
-<<<<<<< HEAD
         ECHO [!SCRIPT_NAME!] Zonos repository cloned successfully into "!ZONOS_SRC_DIR!".
     ) ELSE (
         ECHO [!SCRIPT_NAME!] Zonos source directory "!ZONOS_SRC_DIR!" already exists. Using existing directory.
@@ -192,24 +153,6 @@
         ECHO [!SCRIPT_NAME!] Cannot build the Zonos Docker image. The Zonos repository might be corrupted or incomplete.
         ECHO [!SCRIPT_NAME!] Try deleting the "%~dp0!ZONOS_SRC_DIR!" directory and re-running this script.
         EXIT /B 1
-=======
-        REM Additional check for directory and Dockerfile existence after successful ERRORLEVEL from git clone
-        IF NOT EXIST "%~dp0!ZONOS_SRC_DIR!\Dockerfile" (
-            ECHO [!SCRIPT_NAME!] ERROR: Zonos repository cloned, but key file 'Dockerfile' is missing in "%~dp0!ZONOS_SRC_DIR!".
-            ECHO [!SCRIPT_NAME!] The repository structure might have changed or the clone was incomplete. Zonos TTS cannot be set up.
-            EXIT /B 1
-        )
-        ECHO [!SCRIPT_NAME!] Zonos repository cloned successfully into "!ZONOS_SRC_DIR!".
-    ) ELSE (
-        ECHO [!SCRIPT_NAME!] Zonos source directory "!ZONOS_SRC_DIR!" already exists. Skipping clone.
-        IF NOT EXIST "%~dp0!ZONOS_SRC_DIR!\Dockerfile" (
-            ECHO [!SCRIPT_NAME!] WARNING: Zonos source directory "!ZONOS_SRC_DIR!" exists, but key file 'Dockerfile' is missing.
-            ECHO [!SCRIPT_NAME!] The existing directory might be corrupted or not a valid Zonos source.
-            ECHO [!SCRIPT_NAME!] Consider deleting this directory and re-running the script to ensure a clean clone.
-            ECHO [!SCRIPT_NAME!] Proceeding with build attempt, but it may fail.
-        )
-        ECHO [!SCRIPT_NAME!] To ensure you have the latest Zonos source for the Docker build, you may want to manually delete "!ZONOS_SRC_DIR!" and re-run this script.
->>>>>>> c89201ff
     )
 
     ECHO [!SCRIPT_NAME!] Building Zonos Docker image (!WUBU_ZONOS_IMAGE_TAG!) from source in "!ZONOS_SRC_DIR!"...
