from functools import cache
from typing import Any, Literal, Iterable

import torch
import torch.nn as nn

<<<<<<< HEAD
from .config import PrefixConditionerConfig
from .utils import DEFAULT_DEVICE
=======
from zonos.config import PrefixConditionerConfig
from zonos.utils import DEFAULT_DEVICE
>>>>>>> e3828082


class Conditioner(nn.Module):
    def __init__(
        self,
        output_dim: int,
        name: str,
        cond_dim: int | None = None,
        projection: Literal["none", "linear", "mlp"] = "none",
        uncond_type: Literal["learned", "none"] = "none",
        **kwargs,
    ):
        super().__init__()
        self.name = name
        self.output_dim = output_dim
        self.cond_dim = cond_dim = cond_dim or output_dim

        if projection == "linear":
            self.project = nn.Linear(cond_dim, output_dim)
        elif projection == "mlp":
            self.project = nn.Sequential(
                nn.Linear(cond_dim, output_dim),
                nn.SiLU(),
                nn.Linear(output_dim, output_dim),
            )
        else:
            self.project = nn.Identity()

        self.uncond_vector = None
        if uncond_type == "learned":
            self.uncond_vector = nn.Parameter(torch.zeros(output_dim))

    def apply_cond(self, *inputs: Any) -> torch.Tensor:
        raise NotImplementedError()

    def forward(self, inputs: tuple[Any, ...] | None) -> torch.Tensor:
        if inputs is None:
            assert self.uncond_vector is not None
            return self.uncond_vector.data.view(1, 1, -1)

        cond = self.apply_cond(*inputs)

        # Ensure 'cond' tensor has the same dtype as the projection layer's weights
        # if the projection layer is a Linear layer or an MLP (Sequential containing Linear).
        if isinstance(self.project, nn.Linear):
            if hasattr(self.project, 'weight') and cond.dtype != self.project.weight.dtype:
                cond = cond.to(self.project.weight.dtype)
        elif isinstance(self.project, nn.Sequential):
            # Find the first linear layer in the sequential to get the target dtype
            target_dtype = None
            for layer in self.project:
                if isinstance(layer, nn.Linear) and hasattr(layer, 'weight'):
                    target_dtype = layer.weight.dtype
                    break
            if target_dtype and cond.dtype != target_dtype:
                cond = cond.to(target_dtype)

        cond = self.project(cond)
        return cond


# ------- ESPEAK CONTAINMENT ZONE ------------------------------------------------------------------------------------------------------------------------------------------------
import os
import sys
import re
import unicodedata

import inflect
import torch
import torch.nn as nn
from kanjize import number2kanji
from phonemizer.backend import EspeakBackend
from sudachipy import Dictionary, SplitMode

if sys.platform == "darwin":
    os.environ["PHONEMIZER_ESPEAK_LIBRARY"] = "/opt/homebrew/lib/libespeak-ng.dylib"

# --- Number normalization code from https://github.com/daniilrobnikov/vits2/blob/main/text/normalize_numbers.py ---

_inflect = inflect.engine()
_comma_number_re = re.compile(r"([0-9][0-9\,]+[0-9])")
_decimal_number_re = re.compile(r"([0-9]+\.[0-9]+)")
_pounds_re = re.compile(r"£([0-9\,]*[0-9]+)")
_dollars_re = re.compile(r"\$([0-9\.\,]*[0-9]+)")
_ordinal_re = re.compile(r"[0-9]+(st|nd|rd|th)")
_number_re = re.compile(r"[0-9]+")


def _remove_commas(m: re.Match) -> str:
    return m.group(1).replace(",", "")


def _expand_decimal_point(m: re.Match) -> str:
    return m.group(1).replace(".", " point ")


def _expand_dollars(m: re.Match) -> str:
    match = m.group(1)
    parts = match.split(".")
    if len(parts) > 2:
        return match + " dollars"  # Unexpected format
    dollars = int(parts[0]) if parts[0] else 0
    cents = int(parts[1]) if len(parts) > 1 and parts[1] else 0
    if dollars and cents:
        dollar_unit = "dollar" if dollars == 1 else "dollars"
        cent_unit = "cent" if cents == 1 else "cents"
        return "%s %s, %s %s" % (dollars, dollar_unit, cents, cent_unit)
    elif dollars:
        dollar_unit = "dollar" if dollars == 1 else "dollars"
        return "%s %s" % (dollars, dollar_unit)
    elif cents:
        cent_unit = "cent" if cents == 1 else "cents"
        return "%s %s" % (cents, cent_unit)
    else:
        return "zero dollars"


def _expand_ordinal(m: re.Match) -> str:
    return _inflect.number_to_words(m.group(0))


def _expand_number(m: re.Match) -> str:
    num = int(m.group(0))
    if num > 1000 and num < 3000:
        if num == 2000:
            return "two thousand"
        elif num > 2000 and num < 2010:
            return "two thousand " + _inflect.number_to_words(num % 100)
        elif num % 100 == 0:
            return _inflect.number_to_words(num // 100) + " hundred"
        else:
            return _inflect.number_to_words(num, andword="", zero="oh", group=2).replace(", ", " ")
    else:
        return _inflect.number_to_words(num, andword="")


def normalize_numbers(text: str) -> str:
    text = re.sub(_comma_number_re, _remove_commas, text)
    text = re.sub(_pounds_re, r"\1 pounds", text)
    text = re.sub(_dollars_re, _expand_dollars, text)
    text = re.sub(_decimal_number_re, _expand_decimal_point, text)
    text = re.sub(_ordinal_re, _expand_ordinal, text)
    text = re.sub(_number_re, _expand_number, text)
    return text


# --- Number normalization code end ---


PAD_ID, UNK_ID, BOS_ID, EOS_ID = 0, 1, 2, 3
SPECIAL_TOKEN_IDS = [PAD_ID, UNK_ID, BOS_ID, EOS_ID]

_punctuation = ';:,.!?¡¿—…"«»“”() *~-/\\&'
_letters = "ABCDEFGHIJKLMNOPQRSTUVWXYZabcdefghijklmnopqrstuvwxyz"
_letters_ipa = (
    "ɑɐɒæɓʙβɔɕçɗɖðʤəɘɚɛɜɝɞɟʄɡɠɢʛɦɧħɥʜɨɪʝɭɬɫɮʟɱɯɰŋɳɲɴøɵɸθœɶʘɹɺɾɻʀʁɽʂʃʈʧʉʊʋⱱʌɣɤʍχʎʏʑʐʒʔʡʕʢǀǁǂǃˈˌːˑʼʴʰʱʲʷˠˤ˞↓↑→↗↘'̩'ᵻ"
)

symbols = [*_punctuation, *_letters, *_letters_ipa]
_symbol_to_id = {s: i for i, s in enumerate(symbols, start=len(SPECIAL_TOKEN_IDS))}


def _get_symbol_id(s: str) -> int:
    return _symbol_to_id.get(s, 1)


def get_symbol_ids(text: str) -> list[int]:
    return list(map(_get_symbol_id, text))


def tokenize_phonemes(phonemes: list[str]) -> tuple[torch.Tensor, list[int]]:
    phoneme_ids = [[BOS_ID, *get_symbol_ids(phonemes), EOS_ID] for phonemes in phonemes]
    lengths = list(map(len, phoneme_ids))
    longest = max(lengths)
    phoneme_ids = [[PAD_ID] * (longest - len(ids)) + ids for ids in phoneme_ids]
    return torch.tensor(phoneme_ids), lengths


def normalize_jp_text(text: str, tokenizer=Dictionary(dict="full").create()) -> str:
    text = unicodedata.normalize("NFKC", text)
    text = re.sub(r"\d+", lambda m: number2kanji(int(m[0])), text)
    final_text = " ".join([x.reading_form() for x in tokenizer.tokenize(text, SplitMode.A)])
    return final_text


def clean(texts: list[str], languages: list[str]) -> list[str]:
    texts_out = []
    for text, language in zip(texts, languages):
        if "ja" in language:
            text = normalize_jp_text(text)
        else:
            text = normalize_numbers(text)
        texts_out.append(text)
    return texts_out


@cache
def get_backend(language: str) -> "EspeakBackend":
    import logging

    from phonemizer.backend import EspeakBackend

    logger = logging.getLogger("phonemizer")
    backend = EspeakBackend(
        language,
        preserve_punctuation=True,
        with_stress=True,
        punctuation_marks=_punctuation,
        logger=logger,
    )
    logger.setLevel(logging.ERROR)
    return backend


def phonemize(texts: list[str], languages: list[str]) -> list[str]:
    texts = clean(texts, languages)

    batch_phonemes = []
    for text, language in zip(texts, languages):
        backend = get_backend(language)
        phonemes = backend.phonemize([text], strip=True)
        batch_phonemes.append(phonemes[0])

    return batch_phonemes


class EspeakPhonemeConditioner(Conditioner):
    def __init__(self, output_dim: int, **kwargs):
        super().__init__(output_dim, **kwargs)
        self.phoneme_embedder = nn.Embedding(len(SPECIAL_TOKEN_IDS) + len(symbols), output_dim)

    def apply_cond(self, texts: list[str], languages: list[str]) -> torch.Tensor:
        """
        Args:
            texts: list of texts to convert to phonemes
            languages: ISO 639-1 -or otherwise eSpeak compatible- language code
        """
        device = self.phoneme_embedder.weight.device

        phonemes = phonemize(texts, languages)
        phoneme_ids, _ = tokenize_phonemes(phonemes)
        phoneme_embeds = self.phoneme_embedder(phoneme_ids.to(device))

        return phoneme_embeds


# ------- ESPEAK CONTAINMENT ZONE ------------------------------------------------------------------------------------------------------------------------------------------------


class FourierConditioner(Conditioner):
    def __init__(
        self,
        output_dim: int,
        input_dim: int = 1,
        std: float = 1.0,
        min_val: float = 0.0,
        max_val: float = 1.0,
        **kwargs,
    ):
        assert output_dim % 2 == 0
        super().__init__(output_dim, **kwargs)
        self.register_buffer("weight", torch.randn([output_dim // 2, input_dim]) * std)
        self.input_dim, self.min_val, self.max_val = input_dim, min_val, max_val

    def apply_cond(self, x: torch.Tensor) -> torch.Tensor:
        assert x.shape[-1] == self.input_dim
        x = (x - self.min_val) / (self.max_val - self.min_val)  # [batch_size, seq_len, input_dim]
        f = 2 * torch.pi * x.to(self.weight.dtype) @ self.weight.T  # [batch_size, seq_len, output_dim // 2]
        return torch.cat([f.cos(), f.sin()], dim=-1)  # [batch_size, seq_len, output_dim]


class IntegerConditioner(Conditioner):
    def __init__(self, output_dim: int, min_val: int = 0, max_val: int = 512, **kwargs):
        super().__init__(output_dim, **kwargs)
        self.min_val = min_val
        self.max_val = max_val
        self.int_embedder = nn.Embedding(max_val - min_val + 1, output_dim)

    def apply_cond(self, x: torch.Tensor) -> torch.Tensor:
        assert x.shape[-1] == 1
        return self.int_embedder(x.squeeze(-1) - self.min_val)  # [batch_size, seq_len, output_dim]


class PassthroughConditioner(Conditioner):
    def __init__(self, output_dim: int, **kwargs):
        super().__init__(output_dim, **kwargs)

    def apply_cond(self, x: torch.Tensor) -> torch.Tensor:
        assert x.shape[-1] == self.cond_dim
        return x


_cond_cls_map = {
    "PassthroughConditioner": PassthroughConditioner,
    "EspeakPhonemeConditioner": EspeakPhonemeConditioner,
    "FourierConditioner": FourierConditioner,
    "IntegerConditioner": IntegerConditioner,
}


def build_conditioners(conditioners: list[dict], output_dim: int) -> list[Conditioner]:
    return [_cond_cls_map[config["type"]](output_dim, **config) for config in conditioners]


class PrefixConditioner(Conditioner):
    def __init__(self, config: PrefixConditionerConfig, output_dim: int):
        super().__init__(output_dim, "prefix", projection=config.projection)
        self.conditioners = nn.ModuleList(build_conditioners(config.conditioners, output_dim))
        self.norm = nn.LayerNorm(output_dim)
        self.required_keys = {c.name for c in self.conditioners if c.uncond_vector is None}

    def forward(self, cond_dict: dict) -> torch.Tensor:
        if not set(cond_dict).issuperset(self.required_keys):
            raise ValueError(f"Missing required keys: {self.required_keys - set(cond_dict)}")
        conds = []
        for conditioner in self.conditioners:
            conds.append(conditioner(cond_dict.get(conditioner.name)))
        max_bsz = max(map(len, conds))
        assert all(c.shape[0] in (max_bsz, 1) for c in conds)
        conds = [c.expand(max_bsz, -1, -1) for c in conds]
        return self.norm(self.project(torch.cat(conds, dim=-2)))


supported_language_codes = [
    'af', 'am', 'an', 'ar', 'as', 'az', 'ba', 'bg', 'bn', 'bpy', 'bs', 'ca', 'cmn',
    'cs', 'cy', 'da', 'de', 'el', 'en-029', 'en-gb', 'en-gb-scotland', 'en-gb-x-gbclan',
    'en-gb-x-gbcwmd', 'en-gb-x-rp', 'en-us', 'eo', 'es', 'es-419', 'et', 'eu', 'fa',
    'fa-latn', 'fi', 'fr-be', 'fr-ch', 'fr-fr', 'ga', 'gd', 'gn', 'grc', 'gu', 'hak',
    'hi', 'hr', 'ht', 'hu', 'hy', 'hyw', 'ia', 'id', 'is', 'it', 'ja', 'jbo', 'ka',
    'kk', 'kl', 'kn', 'ko', 'kok', 'ku', 'ky', 'la', 'lfn', 'lt', 'lv', 'mi', 'mk',
    'ml', 'mr', 'ms', 'mt', 'my', 'nb', 'nci', 'ne', 'nl', 'om', 'or', 'pa', 'pap',
    'pl', 'pt', 'pt-br', 'py', 'quc', 'ro', 'ru', 'ru-lv', 'sd', 'shn', 'si', 'sk',
    'sl', 'sq', 'sr', 'sv', 'sw', 'ta', 'te', 'tn', 'tr', 'tt', 'ur', 'uz', 'vi',
    'vi-vn-x-central', 'vi-vn-x-south', 'yue'
]  # fmt: off


def make_cond_dict(
    text: str = "It would be nice to have time for testing, indeed.",
    language: str = "en-us",
    speaker: torch.Tensor | None = None,

    # Emotion vector from 0.0 to 1.0
    #   Is entangled with pitch_std because more emotion => more pitch variation
    #                     VQScore and DNSMOS because they favor neutral speech
    #
    #                       Happiness, Sadness, Disgust, Fear, Surprise, Anger, Other, Neutral
    emotion: list[float] = [0.3077, 0.0256, 0.0256, 0.0256, 0.0256, 0.0256, 0.2564, 0.3077],

    # Maximum frequency (0 to 24000), should be 22050 or 24000 for 44.1 or 48 kHz audio
    # For voice cloning use 22050
    fmax: float = 22050.0,

    # Standard deviation for pitch (0 to 400), should be
    #   20-45 for normal speech,
    #   60-150 for expressive speech,
    #   higher values => crazier samples
    pitch_std: float = 20.0,

    # Speaking rate in phonemes per minute (0 to 40). 30 is very fast, 10 is slow.
    speaking_rate: float = 15.0,

    # Target VoiceQualityScore for the generated speech (0.5 to 0.8).
    #   A list of values must be provided which represent each 1/8th of the audio.
    #   You should unset for expressive speech.
    # According to discord Chat this is only used for the hybrid model
    vqscore_8: list[float] = [0.78] * 8,

    # CTC target loss
    # Only used for the hybrid model
    ctc_loss: float = 0.0,
    # Only used for the hybrid model
    dnsmos_ovrl: float = 4.0,
    # Only used for the hybrid model
    speaker_noised: bool = False,
    unconditional_keys: Iterable[str] = {"vqscore_8", "dnsmos_ovrl"},
    device: torch.device | str = DEFAULT_DEVICE,
) -> dict:
    """
    A helper to build the 'cond_dict' that the model expects.
    By default, it will generate a random speaker embedding
    """
    assert language.lower() in supported_language_codes, "Please pick a supported language"

    language_code_to_id = {lang: i for i, lang in enumerate(supported_language_codes)}

    cond_dict = {
        "espeak": ([text], [language]),
        "speaker": speaker,
        "emotion": emotion,
        "fmax": fmax,
        "pitch_std": pitch_std,
        "speaking_rate": speaking_rate,
        "language_id": language_code_to_id[language],
        "vqscore_8": vqscore_8,
        "ctc_loss": ctc_loss,
        "dnsmos_ovrl": dnsmos_ovrl,
        "speaker_noised": int(speaker_noised),
    }

    for k in unconditional_keys:
        cond_dict.pop(k, None)

    for k, v in cond_dict.items():
        if isinstance(v, (float, int, list)):
            v = torch.tensor(v)
        if isinstance(v, torch.Tensor):
            cond_dict[k] = v.view(1, 1, -1).to(device)

        if k == "emotion":
            cond_dict[k] /= cond_dict[k].sum(dim=-1)

    return cond_dict<|MERGE_RESOLUTION|>--- conflicted
+++ resolved
@@ -4,13 +4,9 @@
 import torch
 import torch.nn as nn
 
-<<<<<<< HEAD
+
 from .config import PrefixConditionerConfig
 from .utils import DEFAULT_DEVICE
-=======
-from zonos.config import PrefixConditionerConfig
-from zonos.utils import DEFAULT_DEVICE
->>>>>>> e3828082
 
 
 class Conditioner(nn.Module):
