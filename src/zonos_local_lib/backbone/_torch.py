# Based on gpt-fast: https://github.com/pytorch-labs/gpt-fast/blob/095b2229ee3a40e379c11f05b94bd6923db63b4b/model.py
import torch
import torch.nn as nn
from torch.nn import functional as F

from ..config import BackboneConfig, InferenceParams # Adjusted for relative import


def precompute_freqs_cis(seq_len: int, n_elem: int, base: float = 10000) -> torch.Tensor:
    freqs = 1.0 / (base ** (torch.arange(0, n_elem, 2)[: (n_elem // 2)].float() / n_elem))
    t = torch.arange(seq_len, device=freqs.device)
    freqs = torch.outer(t, freqs)
    freqs_cis = torch.polar(torch.ones_like(freqs), freqs)
    cache = torch.stack([freqs_cis.real, freqs_cis.imag], dim=-1)
    return cache


def apply_rotary_emb(x: torch.Tensor, freqs_cis: torch.Tensor) -> torch.Tensor:
    xshaped = x.float().reshape(*x.shape[:-1], -1, 2)
    freqs_cis = freqs_cis.view(-1, xshaped.size(1), 1, xshaped.size(3), 2)
    x_out2 = torch.stack(
        [
            xshaped[..., 0] * freqs_cis[..., 0] - xshaped[..., 1] * freqs_cis[..., 1],
            xshaped[..., 1] * freqs_cis[..., 0] + xshaped[..., 0] * freqs_cis[..., 1],
        ],
        -1,
    )

    x_out2 = x_out2.flatten(3)
    return x_out2.type_as(x)


def _update_kv_cache(
    k: torch.Tensor, v: torch.Tensor, inference_params: InferenceParams, layer_idx: int
) -> torch.Tensor:
    """k/v: (batch_size, seqlen, nheads, head_dim) or (batch_size, 1, nheads, head_dim)"""
    assert layer_idx in inference_params.key_value_memory_dict
    kv_cache, _ = inference_params.key_value_memory_dict[layer_idx]
    # Adjust key and value for inference
    batch_start = inference_params.batch_size_offset
    batch_end = batch_start + k.shape[0]
    sequence_start = inference_params.seqlen_offset
    sequence_end = sequence_start + k.shape[1]
    assert batch_end <= kv_cache.shape[0]
    assert sequence_end <= kv_cache.shape[1]
    assert kv_cache is not None
    kv_cache[batch_start:batch_end, sequence_start:sequence_end, 0, ...] = k
    kv_cache[batch_start:batch_end, sequence_start:sequence_end, 1, ...] = v
    return kv_cache[batch_start:batch_end, :sequence_end, ...]


class TorchZonosBackbone(nn.Module):
    supported_architectures = ["transformer"]
    freqs_cis: torch.Tensor

    def __init__(self, config: BackboneConfig):
        assert not config.ssm_cfg, "This backbone implementation only supports the Transformer model."
        super().__init__()
        self.config = config

        self.layers = nn.ModuleList(TransformerBlock(config, i) for i in range(config.n_layer))
        self.norm_f = nn.LayerNorm(config.d_model, eps=config.norm_epsilon)

    def allocate_inference_cache(self, batch_size: int, max_seqlen: int, dtype: torch.dtype = torch.bfloat16):
        head_dim = self.config.d_model // self.config.attn_cfg["num_heads"]

<<<<<<< HEAD
        module_device = self.norm_f.weight.device

        # Compute freqs_cis on CPU then move to target device if not already there or on correct device
        if not hasattr(self, 'freqs_cis') or self.freqs_cis.device != module_device or self.freqs_cis.shape[0] < 16384:
            cpu_freqs_cis = precompute_freqs_cis(16384, head_dim)
            self.freqs_cis = cpu_freqs_cis.to(module_device)

        return {
            # Pass module_device to sub-layer cache allocation
            i: layer.allocate_inference_cache(batch_size, max_seqlen, dtype=dtype, device=module_device)
=======
        # Determine the target device from an existing parameter of the module
        module_device = self.norm_f.weight.device

        # Compute freqs_cis on CPU then move to target device if not already there or on correct device
        # Check if it needs recomputation or moving (e.g. if device changed or not initialized)
        if not hasattr(self, 'freqs_cis') or self.freqs_cis.device != module_device or self.freqs_cis.shape[0] < 16384 : # check size too
            # Max sequence length for RoPE is often fixed (e.g., 16384 or a large value from config)
            cpu_freqs_cis = precompute_freqs_cis(16384, head_dim) # This is on CPU
            self.freqs_cis = cpu_freqs_cis.to(module_device)

        return {
            i: layer.allocate_inference_cache(batch_size, max_seqlen, dtype=dtype, device=module_device) # Pass device
>>>>>>> b3f39dd3
            for i, layer in enumerate(self.layers)
        }

    def forward(self, hidden_states: torch.Tensor, inference_params: InferenceParams) -> torch.Tensor:
        current_device = hidden_states.device
        current_seq_len = hidden_states.shape[1]
        start_pos = inference_params.seqlen_offset

<<<<<<< HEAD
        if not hasattr(self, 'freqs_cis'):
            # This should not happen if allocate_inference_cache was called
            raise RuntimeError("freqs_cis not initialized. Call allocate_inference_cache first.")

        # RoPE positions are relative to the start of the sequence segment
        # Ensure positions are created on the same device as self.freqs_cis for indexing
=======
        # Create positions for the current sequence segment for RoPE
        # Ensure positions are created on the same device as self.freqs_cis for indexing
        # self.freqs_cis is expected to be on module_device (e.g., cuda if model is on cuda)
        if not hasattr(self, 'freqs_cis'):
            # This should not happen if allocate_inference_cache was called, which is a prerequisite
            # for forward with inference_params.
            raise RuntimeError("freqs_cis not initialized. Call allocate_inference_cache first.")

>>>>>>> b3f39dd3
        positions = torch.arange(start_pos, start_pos + current_seq_len, device=self.freqs_cis.device)

        # Slice self.freqs_cis to get frequencies for the current range of positions
        # freqs_cis_for_layer will have shape [current_seq_len, num_rope_features, 2]
        freqs_cis_for_layer = self.freqs_cis[positions]

<<<<<<< HEAD
        # Ensure freqs_cis_for_layer is on the same device as hidden_states
        # (self.freqs_cis should already be on current_device via allocate_inference_cache logic)
=======
        # Ensure freqs_cis_for_layer is on the same device as hidden_states if different
        # (though self.freqs_cis should already be on current_device via allocate_inference_cache logic)
>>>>>>> b3f39dd3
        freqs_cis_for_layer = freqs_cis_for_layer.to(current_device)

        for i, layer in enumerate(self.layers):
            hidden_states = layer(hidden_states, inference_params, freqs_cis_for_layer)
        return self.norm_f(hidden_states)


class TransformerBlock(nn.Module):
    def __init__(self, config: BackboneConfig, layer_idx: int) -> None:
        super().__init__()
        self.config = config

        self.norm = nn.LayerNorm(config.d_model, eps=config.norm_epsilon)
        self.mixer = Attention(config, layer_idx)
        self.norm2 = nn.LayerNorm(config.d_model, eps=config.norm_epsilon)
        self.mlp = FeedForward(config)

        self.num_heads_kv = config.attn_cfg["num_heads_kv"]
        self.head_dim = config.d_model // config.attn_cfg["num_heads"]

<<<<<<< HEAD
    def allocate_inference_cache(self, batch_size: int, max_seqlen: int, dtype: torch.dtype = torch.bfloat16, device: torch.device = None): # Add device param
        return torch.empty(batch_size, max_seqlen, 2, self.num_heads_kv, self.head_dim, dtype=dtype, device=device), None # Use device
=======
    def allocate_inference_cache(self, batch_size: int, max_seqlen: int, dtype: torch.dtype = torch.bfloat16, device: torch.device = None):
        return torch.empty(batch_size, max_seqlen, 2, self.num_heads_kv, self.head_dim, dtype=dtype, device=device), None
>>>>>>> b3f39dd3

    def forward(self, x: torch.Tensor, inference_params: InferenceParams, freqs_cis: torch.Tensor) -> torch.Tensor:
        x = x + self.mixer(self.norm(x), inference_params, freqs_cis)
        x = x + self.mlp(self.norm2(x))
        return x


class Attention(nn.Module):
    def __init__(self, config: BackboneConfig, layer_idx: int):
        super().__init__()
        self.num_heads = config.attn_cfg["num_heads"]
        self.num_heads_kv = config.attn_cfg["num_heads_kv"]
        self.head_dim = config.d_model // self.num_heads
        self.layer_idx = layer_idx

        total_head_dim = (self.num_heads + 2 * self.num_heads_kv) * self.head_dim
        self.in_proj = nn.Linear(config.d_model, total_head_dim, bias=False)
        self.out_proj = nn.Linear(self.num_heads * self.head_dim, config.d_model, bias=False)

    def forward(self, x: torch.Tensor, inference_params: InferenceParams, freqs_cis: torch.Tensor) -> torch.Tensor:
        batch_size, seqlen, _ = x.shape

        q_size = self.num_heads * self.head_dim
        kv_size = self.num_heads_kv * self.head_dim
        q, k, v = self.in_proj(x).split([q_size, kv_size, kv_size], dim=-1)

        q = q.view(batch_size, seqlen, self.num_heads, self.head_dim)
        k = k.view(batch_size, seqlen, self.num_heads_kv, self.head_dim)
        v = v.view(batch_size, seqlen, self.num_heads_kv, self.head_dim)

        q = apply_rotary_emb(q, freqs_cis)
        k = apply_rotary_emb(k, freqs_cis)

        kv = _update_kv_cache(k, v, inference_params, self.layer_idx)
<<<<<<< HEAD
        k_retrieved, v_retrieved = kv.unbind(dim=-3)

        # GQA: Repeat K and V heads if num_heads_kv < num_heads
=======
        k_retrieved, v_retrieved = kv.unbind(dim=-3) # k_retrieved, v_retrieved are from cache, likely bfloat16

        # Handle GQA: repeat K and V heads if num_heads_kv < num_heads
        # k_retrieved shape: [batch_size, current_kv_cache_len, self.num_heads_kv, self.head_dim]
        # v_retrieved shape: [batch_size, current_kv_cache_len, self.num_heads_kv, self.head_dim]
>>>>>>> b3f39dd3
        if self.num_heads_kv < self.num_heads:
            if self.num_heads % self.num_heads_kv != 0:
                raise ValueError(f"num_heads ({self.num_heads}) must be divisible by num_heads_kv ({self.num_heads_kv}) for GQA.")
            repeats = self.num_heads // self.num_heads_kv
<<<<<<< HEAD
            k_retrieved = torch.repeat_interleave(k_retrieved, repeats, dim=2) # dim 2 is head dim before transpose
            v_retrieved = torch.repeat_interleave(v_retrieved, repeats, dim=2)

        # Ensure q matches k/v dtype.
        # If model is bfloat16, q, k_retrieved are already bfloat16. If model is float32, they are float32.
        # This cast handles potential inconsistencies or if q was float() from RoPE.
        q = q.to(k_retrieved.dtype)

        q_final, k_final, v_final = map(lambda x: x.transpose(1, 2), (q, k_retrieved, v_retrieved))

        # Remove enable_gqa=True as it's not supported / needed in PyTorch 2.7.1
=======
            k_retrieved = torch.repeat_interleave(k_retrieved, repeats, dim=2) # dim 2 is the head dimension
            v_retrieved = torch.repeat_interleave(v_retrieved, repeats, dim=2)
        # Now k_retrieved/v_retrieved have shape [batch_size, current_kv_cache_len, self.num_heads, self.head_dim] (effectively)

        # Ensure q, k, v have the same dtype before attention
        # q is currently float32 (or original dtype of x), k_retrieved and v_retrieved are from KV cache (e.g. bfloat16)
        q = q.to(k_retrieved.dtype)

        q_final, k_final, v_final = map(lambda x: x.transpose(1, 2), (q, k_retrieved, v_retrieved))
        # After transpose:
        # q_final: [batch_size, self.num_heads, seqlen, self.head_dim]
        # k_final: [batch_size, self.num_heads (after repeat), current_kv_cache_len, self.head_dim]
        # v_final: [batch_size, self.num_heads (after repeat), current_kv_cache_len, self.head_dim]

        # For PyTorch versions like 2.7.1, enable_gqa is not a valid argument.
        # GQA is handled by broadcasting if num_heads_kv < num_heads.
>>>>>>> b3f39dd3
        y = F.scaled_dot_product_attention(q_final, k_final, v_final, is_causal=seqlen > 1)

        y = y.transpose(1, 2).contiguous().view(batch_size, seqlen, q_size)

<<<<<<< HEAD
        # Cast y to out_proj.weight.dtype before projection.
        # If model is .to(bfloat16), out_proj.weight is bfloat16. SDPA output y (from bfloat16 inputs) is bfloat16.
        # This ensures consistency if dtypes somehow diverge or if model is float32.
=======
        # Ensure y (bfloat16 from SDPA) matches out_proj's weight dtype (likely float32)
>>>>>>> b3f39dd3
        y = self.out_proj(y.to(self.out_proj.weight.dtype))
        return y


class FeedForward(nn.Module):
    def __init__(self, config: BackboneConfig) -> None:
        super().__init__()
        self.fc1 = nn.Linear(config.d_model, 2 * config.attn_mlp_d_intermediate, bias=False)
        self.fc2 = nn.Linear(config.attn_mlp_d_intermediate, config.d_model, bias=False)

    def forward(self, x: torch.Tensor) -> torch.Tensor:
        y, gate = self.fc1(x).chunk(2, dim=-1)
        return self.fc2(y * F.silu(gate))
```<|MERGE_RESOLUTION|>--- conflicted
+++ resolved
@@ -64,7 +64,6 @@
     def allocate_inference_cache(self, batch_size: int, max_seqlen: int, dtype: torch.dtype = torch.bfloat16):
         head_dim = self.config.d_model // self.config.attn_cfg["num_heads"]
 
-<<<<<<< HEAD
         module_device = self.norm_f.weight.device
 
         # Compute freqs_cis on CPU then move to target device if not already there or on correct device
@@ -75,20 +74,6 @@
         return {
             # Pass module_device to sub-layer cache allocation
             i: layer.allocate_inference_cache(batch_size, max_seqlen, dtype=dtype, device=module_device)
-=======
-        # Determine the target device from an existing parameter of the module
-        module_device = self.norm_f.weight.device
-
-        # Compute freqs_cis on CPU then move to target device if not already there or on correct device
-        # Check if it needs recomputation or moving (e.g. if device changed or not initialized)
-        if not hasattr(self, 'freqs_cis') or self.freqs_cis.device != module_device or self.freqs_cis.shape[0] < 16384 : # check size too
-            # Max sequence length for RoPE is often fixed (e.g., 16384 or a large value from config)
-            cpu_freqs_cis = precompute_freqs_cis(16384, head_dim) # This is on CPU
-            self.freqs_cis = cpu_freqs_cis.to(module_device)
-
-        return {
-            i: layer.allocate_inference_cache(batch_size, max_seqlen, dtype=dtype, device=module_device) # Pass device
->>>>>>> b3f39dd3
             for i, layer in enumerate(self.layers)
         }
 
@@ -96,37 +81,20 @@
         current_device = hidden_states.device
         current_seq_len = hidden_states.shape[1]
         start_pos = inference_params.seqlen_offset
-
-<<<<<<< HEAD
         if not hasattr(self, 'freqs_cis'):
             # This should not happen if allocate_inference_cache was called
             raise RuntimeError("freqs_cis not initialized. Call allocate_inference_cache first.")
 
         # RoPE positions are relative to the start of the sequence segment
         # Ensure positions are created on the same device as self.freqs_cis for indexing
-=======
-        # Create positions for the current sequence segment for RoPE
-        # Ensure positions are created on the same device as self.freqs_cis for indexing
-        # self.freqs_cis is expected to be on module_device (e.g., cuda if model is on cuda)
-        if not hasattr(self, 'freqs_cis'):
-            # This should not happen if allocate_inference_cache was called, which is a prerequisite
-            # for forward with inference_params.
-            raise RuntimeError("freqs_cis not initialized. Call allocate_inference_cache first.")
-
->>>>>>> b3f39dd3
         positions = torch.arange(start_pos, start_pos + current_seq_len, device=self.freqs_cis.device)
 
         # Slice self.freqs_cis to get frequencies for the current range of positions
         # freqs_cis_for_layer will have shape [current_seq_len, num_rope_features, 2]
         freqs_cis_for_layer = self.freqs_cis[positions]
 
-<<<<<<< HEAD
         # Ensure freqs_cis_for_layer is on the same device as hidden_states
         # (self.freqs_cis should already be on current_device via allocate_inference_cache logic)
-=======
-        # Ensure freqs_cis_for_layer is on the same device as hidden_states if different
-        # (though self.freqs_cis should already be on current_device via allocate_inference_cache logic)
->>>>>>> b3f39dd3
         freqs_cis_for_layer = freqs_cis_for_layer.to(current_device)
 
         for i, layer in enumerate(self.layers):
@@ -147,13 +115,8 @@
         self.num_heads_kv = config.attn_cfg["num_heads_kv"]
         self.head_dim = config.d_model // config.attn_cfg["num_heads"]
 
-<<<<<<< HEAD
     def allocate_inference_cache(self, batch_size: int, max_seqlen: int, dtype: torch.dtype = torch.bfloat16, device: torch.device = None): # Add device param
         return torch.empty(batch_size, max_seqlen, 2, self.num_heads_kv, self.head_dim, dtype=dtype, device=device), None # Use device
-=======
-    def allocate_inference_cache(self, batch_size: int, max_seqlen: int, dtype: torch.dtype = torch.bfloat16, device: torch.device = None):
-        return torch.empty(batch_size, max_seqlen, 2, self.num_heads_kv, self.head_dim, dtype=dtype, device=device), None
->>>>>>> b3f39dd3
 
     def forward(self, x: torch.Tensor, inference_params: InferenceParams, freqs_cis: torch.Tensor) -> torch.Tensor:
         x = x + self.mixer(self.norm(x), inference_params, freqs_cis)
@@ -188,22 +151,13 @@
         k = apply_rotary_emb(k, freqs_cis)
 
         kv = _update_kv_cache(k, v, inference_params, self.layer_idx)
-<<<<<<< HEAD
         k_retrieved, v_retrieved = kv.unbind(dim=-3)
 
         # GQA: Repeat K and V heads if num_heads_kv < num_heads
-=======
-        k_retrieved, v_retrieved = kv.unbind(dim=-3) # k_retrieved, v_retrieved are from cache, likely bfloat16
-
-        # Handle GQA: repeat K and V heads if num_heads_kv < num_heads
-        # k_retrieved shape: [batch_size, current_kv_cache_len, self.num_heads_kv, self.head_dim]
-        # v_retrieved shape: [batch_size, current_kv_cache_len, self.num_heads_kv, self.head_dim]
->>>>>>> b3f39dd3
         if self.num_heads_kv < self.num_heads:
             if self.num_heads % self.num_heads_kv != 0:
                 raise ValueError(f"num_heads ({self.num_heads}) must be divisible by num_heads_kv ({self.num_heads_kv}) for GQA.")
             repeats = self.num_heads // self.num_heads_kv
-<<<<<<< HEAD
             k_retrieved = torch.repeat_interleave(k_retrieved, repeats, dim=2) # dim 2 is head dim before transpose
             v_retrieved = torch.repeat_interleave(v_retrieved, repeats, dim=2)
 
@@ -215,35 +169,13 @@
         q_final, k_final, v_final = map(lambda x: x.transpose(1, 2), (q, k_retrieved, v_retrieved))
 
         # Remove enable_gqa=True as it's not supported / needed in PyTorch 2.7.1
-=======
-            k_retrieved = torch.repeat_interleave(k_retrieved, repeats, dim=2) # dim 2 is the head dimension
-            v_retrieved = torch.repeat_interleave(v_retrieved, repeats, dim=2)
-        # Now k_retrieved/v_retrieved have shape [batch_size, current_kv_cache_len, self.num_heads, self.head_dim] (effectively)
-
-        # Ensure q, k, v have the same dtype before attention
-        # q is currently float32 (or original dtype of x), k_retrieved and v_retrieved are from KV cache (e.g. bfloat16)
-        q = q.to(k_retrieved.dtype)
-
-        q_final, k_final, v_final = map(lambda x: x.transpose(1, 2), (q, k_retrieved, v_retrieved))
-        # After transpose:
-        # q_final: [batch_size, self.num_heads, seqlen, self.head_dim]
-        # k_final: [batch_size, self.num_heads (after repeat), current_kv_cache_len, self.head_dim]
-        # v_final: [batch_size, self.num_heads (after repeat), current_kv_cache_len, self.head_dim]
-
-        # For PyTorch versions like 2.7.1, enable_gqa is not a valid argument.
-        # GQA is handled by broadcasting if num_heads_kv < num_heads.
->>>>>>> b3f39dd3
         y = F.scaled_dot_product_attention(q_final, k_final, v_final, is_causal=seqlen > 1)
 
         y = y.transpose(1, 2).contiguous().view(batch_size, seqlen, q_size)
 
-<<<<<<< HEAD
         # Cast y to out_proj.weight.dtype before projection.
         # If model is .to(bfloat16), out_proj.weight is bfloat16. SDPA output y (from bfloat16 inputs) is bfloat16.
         # This ensures consistency if dtypes somehow diverge or if model is float32.
-=======
-        # Ensure y (bfloat16 from SDPA) matches out_proj's weight dtype (likely float32)
->>>>>>> b3f39dd3
         y = self.out_proj(y.to(self.out_proj.weight.dtype))
         return y
 
