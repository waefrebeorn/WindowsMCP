--- conflicted
+++ resolved
@@ -49,10 +49,6 @@
             wav = wav.unsqueeze(0)
         if wav.ndim == 2:
             wav = wav.unsqueeze(1)
-<<<<<<< HEAD
-
-=======
->>>>>>> f966e1c9
         if sr != self.dac_model.sample_rate:
             resampler = torchaudio.transforms.Resample(orig_freq=sr, new_freq=self.dac_model.sample_rate).to(wav.device)
             wav = resampler(wav)
