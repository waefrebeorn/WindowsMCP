import math
import torch
import torchaudio
<<<<<<< HEAD
from huggingface_hub import hf_hub_download
=======
# from transformers.models.dac import DacModel # Remove this direct import
from transformers import AutoModel # Use AutoModel
>>>>>>> 20fbaa9f

# Import the vendored DAC model
from .dac_codec import DAC # Assuming dac_codec/__init__.py exports DAC

class DACAutoencoder:
    def __init__(self, device_str: str = "cuda"): # Added device_str
        super().__init__()
<<<<<<< HEAD

        self.device = torch.device(device_str)

        # Parameters for the "descript/dac_44khz" model (9 codebooks, 44.1kHz)
        # These typically correspond to a specific configuration, e.g., 44khz.yml
        # From dac/conf/final/44khz.yml:
        dac_params = {
            "encoder_dim": 64,
            "encoder_rates": [2, 4, 8, 8],
            "latent_dim": None, # Calculated internally by DAC based on encoder_dim and rates
            "decoder_dim": 1536,
            "decoder_rates": [8, 8, 4, 2],
            "n_codebooks": 9,
            "codebook_size": 1024,
            "codebook_dim": 8,
            "quantizer_dropout": 0.0, # Typically 0.0 for inference
            "sample_rate": 44100,
        }

        # Instantiate the vendored DAC model
        self.dac_model = DAC(**dac_params)

        try:
            # Download checkpoint using hf_hub_download, targeting "weights.pth" as per descript-audio-codec releases
            weights_path = hf_hub_download(repo_id="descript/dac_44khz", filename="weights.pth")
            print(f"INFO: Vendored DAC - Attempting to load weights from: {weights_path}")

            # The standalone DAC model has a class method `load` which handles everything.
            # DAC.load(path) returns a new, configured, and loaded model instance.
            # This is cleaner than manual state_dict loading if the class supports it.
            # The DAC class from your dump inherits from audiotools.ml.BaseModel, which has .load
            self.dac_model = DAC.load(weights_path) # This re-initializes and loads.
            print(f"INFO: Vendored DAC model loaded successfully using DAC.load from {weights_path}")

        except Exception as e:
            print(f"WARNING: Vendored DAC - Failed to load weights for 'descript/dac_44khz' using DAC.load. Error: {e}. Model might have random weights or fail.")
            # Fallback or error if DAC.load fails. The model might be partially initialized from __init__
            # but weights would be random.

        self.dac_model.to(self.device)
        self.dac_model.eval()

        self.codebook_size = self.dac_model.codebook_size
        self.num_codebooks = self.dac_model.n_codebooks
        self.sampling_rate = self.dac_model.sample_rate

    def preprocess(self, wav: torch.Tensor, sr: int) -> torch.Tensor:
        # wav is [B, L] or [L], must be on self.device by the time it gets here
        # Convert to [B, 1, L] for DAC model's preprocess & encode
        if wav.ndim == 1:
            wav = wav.unsqueeze(0)
        if wav.ndim == 2:
            wav = wav.unsqueeze(1)

        # DAC model's preprocess expects audio at its native sample rate.
        # ZonosLocalVoice._get_speaker_embedding already resamples to self.target_device (cuda)
        # and then calls make_speaker_embedding which eventually calls this.
        # The Zonos main model's autoencoder.decode also calls this.
        # Ensure wav is on the same device as dac_model for preprocess.
        wav = wav.to(self.dac_model.device)

        if sr != self.dac_model.sample_rate:
            resampler = torchaudio.transforms.Resample(orig_freq=sr, new_freq=self.dac_model.sample_rate).to(wav.device)
            wav = resampler(wav)

        return self.dac_model.preprocess(wav, sample_rate=self.dac_model.sample_rate)

    def encode(self, wav: torch.Tensor) -> torch.Tensor: # wav is preprocessed: [B, 1, T_padded]
        # DAC's encode returns: z_q, codes, latents, commitment_loss, codebook_loss
        _, codes, _, _, _ = self.dac_model.encode(wav.to(self.dac_model.device), n_quantizers=self.num_codebooks)
        return codes

    def decode(self, codes: torch.Tensor) -> torch.Tensor: # codes are [B, N_codebooks, T_codes]
        codes = codes.to(self.dac_model.device) # Ensure codes are on model device

        # The vendored DAC.decode takes z_q (quantized latents).
        # We need to get z_q from codes using self.dac_model.quantizer.from_codes
        # The from_codes method in the vendored RVQ returns: z_q_out, z_p_concat, codes
        z_q, _, _ = self.dac_model.quantizer.from_codes(codes)

        reconstructed_audio_padded = self.dac_model.decode(z_q)

        return reconstructed_audio_padded.float() # Ensure float output, shape [B, 1, L]
=======
        # Load using AutoModel, let transformers figure out the correct class
        # Add trust_remote_code=True
        self.dac = AutoModel.from_pretrained("descript/dac_44khz", trust_remote_code=True)
        # It's good practice to check if the loaded model is what we expect,
        # though for well-known models, AutoModel is usually reliable.
        # You might need to ensure methods like .encode, .decode, .quantizer.n_codebooks,
        # .config.codebook_size, .config.sampling_rate are available on the object returned by AutoModel.
        # For "descript/dac_44khz", AutoModel should indeed return a DacModel instance or compatible.

        self.dac.eval().requires_grad_(False)

        # These attributes might need to be accessed differently if AutoModel wraps DacModel unexpectedly
        # or if the config structure changes slightly with AutoModel.
        # For now, assume they are available as before.
        if hasattr(self.dac, 'quantizer') and hasattr(self.dac.quantizer, 'n_codebooks'):
             self.num_codebooks = self.dac.quantizer.n_codebooks
        elif hasattr(self.dac, 'config') and hasattr(self.dac.config, 'num_codebooks'): # Fallback if structure differs
             self.num_codebooks = self.dac.config.num_codebooks
        elif hasattr(self.dac, 'config') and hasattr(self.dac.config, 'n_codebooks'): # Zonos reference uses this
            self.num_codebooks = self.dac.config.n_codebooks
        else:
            # Fallback or error if n_codebooks cannot be found.
            # This might indicate an incompatible model or version.
            # For "descript/dac_44khz", it should typically be found.
            print("WARNING: Could not determine num_codebooks from DAC model config. Attempting direct access or default.")
            # Try direct access as per original transformers DacModel structure if possible
            if hasattr(self.dac, 'quantizer') and hasattr(self.dac.quantizer, 'n_codebooks'):
                 self.num_codebooks = self.dac.quantizer.n_codebooks
            else:
                 # Defaulting to a common value if not found, though this is risky.
                 self.num_codebooks = getattr(self.dac.config, "n_codebooks", 9)
                 print(f"WARNING: num_codebooks defaulted to {self.num_codebooks}. This might be incorrect.")


        self.codebook_size = self.dac.config.codebook_size
        self.sampling_rate = self.dac.config.sampling_rate

    def preprocess(self, wav: torch.Tensor, sr: int) -> torch.Tensor:
        # Resample to the DAC model's native sampling rate
        if sr != self.sampling_rate:
            wav = torchaudio.functional.resample(wav, sr, self.sampling_rate)

        # Pad to be a multiple of model's hop length (often 512 for DAC/EnCodec style models)
        # This might depend on the specific model's requirements, often related to its downsampling factor.
        # A common hop length or total downsampling factor for such models is 2^N, e.g., 256, 320, 512.
        # The original code used 512. Let's assume this is a stride/hop factor.
        # If the model has a specific stride, use that. Otherwise, 512 is a common value.
        # For descript/dac_44khz, the total stride is 320.
        model_stride = getattr(self.dac.config, "hop_length", None) # Check if hop_length is in config
        if model_stride is None and hasattr(self.dac.config, "upsample_rates"): # For DAC, stride is product of upsample_rates
            model_stride = 1
            for r in self.dac.config.upsample_rates:
                model_stride *= r

        if model_stride is None: # Fallback if not found
            print("Warning: Could not determine model_stride for DACAutoencoder padding. Using default 512.")
            model_stride = 512

        if wav.shape[-1] % model_stride != 0:
            right_pad = model_stride - (wav.shape[-1] % model_stride)
            wav = torch.nn.functional.pad(wav, (0, right_pad))

        return wav

    def encode(self, wav: torch.Tensor) -> torch.Tensor:
        # The .encode() method should exist on the model returned by AutoModel for DAC
        return self.dac.encode(wav).audio_codes

    def decode(self, codes: torch.Tensor) -> torch.Tensor:
        # The .decode() method should exist
        # Ensure device handling for autocast is correct; self.dac.device might be needed
        device_type = self.dac.device.type if hasattr(self.dac, 'device') else "cpu"
        # Ensure codes are on the same device as the model for decode
        codes = codes.to(self.dac.device)
        with torch.autocast(device_type, dtype=torch.float16, enabled=(device_type != "cpu")):
            return self.dac.decode(audio_codes=codes).audio_values.unsqueeze(1).float()
>>>>>>> 20fbaa9f
<|MERGE_RESOLUTION|>--- conflicted
+++ resolved
@@ -1,12 +1,7 @@
 import math
 import torch
 import torchaudio
-<<<<<<< HEAD
 from huggingface_hub import hf_hub_download
-=======
-# from transformers.models.dac import DacModel # Remove this direct import
-from transformers import AutoModel # Use AutoModel
->>>>>>> 20fbaa9f
 
 # Import the vendored DAC model
 from .dac_codec import DAC # Assuming dac_codec/__init__.py exports DAC
@@ -14,7 +9,6 @@
 class DACAutoencoder:
     def __init__(self, device_str: str = "cuda"): # Added device_str
         super().__init__()
-<<<<<<< HEAD
 
         self.device = torch.device(device_str)
 
@@ -98,81 +92,3 @@
         reconstructed_audio_padded = self.dac_model.decode(z_q)
 
         return reconstructed_audio_padded.float() # Ensure float output, shape [B, 1, L]
-=======
-        # Load using AutoModel, let transformers figure out the correct class
-        # Add trust_remote_code=True
-        self.dac = AutoModel.from_pretrained("descript/dac_44khz", trust_remote_code=True)
-        # It's good practice to check if the loaded model is what we expect,
-        # though for well-known models, AutoModel is usually reliable.
-        # You might need to ensure methods like .encode, .decode, .quantizer.n_codebooks,
-        # .config.codebook_size, .config.sampling_rate are available on the object returned by AutoModel.
-        # For "descript/dac_44khz", AutoModel should indeed return a DacModel instance or compatible.
-
-        self.dac.eval().requires_grad_(False)
-
-        # These attributes might need to be accessed differently if AutoModel wraps DacModel unexpectedly
-        # or if the config structure changes slightly with AutoModel.
-        # For now, assume they are available as before.
-        if hasattr(self.dac, 'quantizer') and hasattr(self.dac.quantizer, 'n_codebooks'):
-             self.num_codebooks = self.dac.quantizer.n_codebooks
-        elif hasattr(self.dac, 'config') and hasattr(self.dac.config, 'num_codebooks'): # Fallback if structure differs
-             self.num_codebooks = self.dac.config.num_codebooks
-        elif hasattr(self.dac, 'config') and hasattr(self.dac.config, 'n_codebooks'): # Zonos reference uses this
-            self.num_codebooks = self.dac.config.n_codebooks
-        else:
-            # Fallback or error if n_codebooks cannot be found.
-            # This might indicate an incompatible model or version.
-            # For "descript/dac_44khz", it should typically be found.
-            print("WARNING: Could not determine num_codebooks from DAC model config. Attempting direct access or default.")
-            # Try direct access as per original transformers DacModel structure if possible
-            if hasattr(self.dac, 'quantizer') and hasattr(self.dac.quantizer, 'n_codebooks'):
-                 self.num_codebooks = self.dac.quantizer.n_codebooks
-            else:
-                 # Defaulting to a common value if not found, though this is risky.
-                 self.num_codebooks = getattr(self.dac.config, "n_codebooks", 9)
-                 print(f"WARNING: num_codebooks defaulted to {self.num_codebooks}. This might be incorrect.")
-
-
-        self.codebook_size = self.dac.config.codebook_size
-        self.sampling_rate = self.dac.config.sampling_rate
-
-    def preprocess(self, wav: torch.Tensor, sr: int) -> torch.Tensor:
-        # Resample to the DAC model's native sampling rate
-        if sr != self.sampling_rate:
-            wav = torchaudio.functional.resample(wav, sr, self.sampling_rate)
-
-        # Pad to be a multiple of model's hop length (often 512 for DAC/EnCodec style models)
-        # This might depend on the specific model's requirements, often related to its downsampling factor.
-        # A common hop length or total downsampling factor for such models is 2^N, e.g., 256, 320, 512.
-        # The original code used 512. Let's assume this is a stride/hop factor.
-        # If the model has a specific stride, use that. Otherwise, 512 is a common value.
-        # For descript/dac_44khz, the total stride is 320.
-        model_stride = getattr(self.dac.config, "hop_length", None) # Check if hop_length is in config
-        if model_stride is None and hasattr(self.dac.config, "upsample_rates"): # For DAC, stride is product of upsample_rates
-            model_stride = 1
-            for r in self.dac.config.upsample_rates:
-                model_stride *= r
-
-        if model_stride is None: # Fallback if not found
-            print("Warning: Could not determine model_stride for DACAutoencoder padding. Using default 512.")
-            model_stride = 512
-
-        if wav.shape[-1] % model_stride != 0:
-            right_pad = model_stride - (wav.shape[-1] % model_stride)
-            wav = torch.nn.functional.pad(wav, (0, right_pad))
-
-        return wav
-
-    def encode(self, wav: torch.Tensor) -> torch.Tensor:
-        # The .encode() method should exist on the model returned by AutoModel for DAC
-        return self.dac.encode(wav).audio_codes
-
-    def decode(self, codes: torch.Tensor) -> torch.Tensor:
-        # The .decode() method should exist
-        # Ensure device handling for autocast is correct; self.dac.device might be needed
-        device_type = self.dac.device.type if hasattr(self.dac, 'device') else "cpu"
-        # Ensure codes are on the same device as the model for decode
-        codes = codes.to(self.dac.device)
-        with torch.autocast(device_type, dtype=torch.float16, enabled=(device_type != "cpu")):
-            return self.dac.decode(audio_codes=codes).audio_values.unsqueeze(1).float()
->>>>>>> 20fbaa9f
