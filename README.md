# WuBu: Your Desktop AI Assistant

<<<<<<< HEAD
**WuBu** is a Python-based AI assistant designed to understand your commands and interact with your Windows desktop environment. It leverages Large Language Models (LLMs like Google's Gemini or local models via Ollama) for natural language understanding and task execution. WuBu uses dedicated libraries for screen interaction, OCR, vision analysis, voice control, system interaction, and more.
=======
**WuBu** is a Python-based AI assistant designed to understand your commands and interact with your Windows desktop environment. It leverages Large Language Models (LLMs like Google's Gemini or local models via Ollama) for natural language understanding and task execution. WuBu uses dedicated libraries for screen interaction, OCR, vision analysis, voice control, and more.
>>>>>>> 01047167

## Features

*   **Desktop Control**: Programmatic control over mouse and keyboard actions.
*   **Screen Interaction**:
    *   Capture the full screen or specific regions.
    *   OCR (Optical Character Recognition) using Tesseract to find text and its coordinates on screen.
    *   Click on text found via OCR.
*   **Vision Analysis**: Utilizes Moondream v2 (or a similar vision model if configured) for general image description tasks.
<<<<<<< HEAD
*   **Window Management**: List open windows, get active window title, focus windows, get window geometry, and control active window (minimize, maximize, restore, close).
*   **Application Management**: Launch and close applications.
*   **System Monitoring**: Query system information like CPU usage, memory, disk space, and battery status.
*   **Web Interaction (Browser)**: Open URLs or perform web searches in the default browser.
*   **File System Tools**: Includes tools to list directory contents, read text files, and **perform write operations like creating files/folders, renaming, copying, and deleting. Exercise extreme caution with write operations.**
*   **Contextual Codebase Understanding**:
    *   **Codebase Indexing**: When WuBu starts, it indexes the files in the current working directory (Windows Search Index is used if available, falling back to manual scan). It builds a Merkle tree of file hashes to efficiently track the state of your project. This helps WuBu understand the broader context of your work.
=======
*   **Window Management**: List open windows, get active window title, focus windows, get window geometry.
*   **File System (Read-Only Tools)**: Includes tools to list directory contents and read text files.
*   **Contextual Codebase Understanding**:
    *   **Codebase Indexing**: When WuBu starts, it indexes the files in the current working directory (where you run `python main.py`). It builds a Merkle tree of file hashes to efficiently track the state of your project. This helps WuBu understand the broader context of your work.
>>>>>>> 01047167
    *   **Ignore Files**: Respects `.gitignore` and an additional `.wubuignore` file in the project root to exclude certain files/directories from indexing.
    *   **@-Mentions for Files**: You can refer to specific files in your commands using `@` notation (e.g., "summarize @src/main.py"). WuBu will load the content of the mentioned file to provide more relevant responses.
*   **Voice Interaction**:
    *   **Activation Phrases**: Activate WuBu by saying "WuBu", "Hey WuBu", "Yo WuBu", "WooBoo", or "WuhBoo" followed by your command when using voice input mode (`--voice`).
    *   Speech-to-Text (STT): Uses local Whisper models for accurate transcription.
    *   Text-to-Speech (TTS): Provides spoken responses using pyttsx3.
*   **LLM Integration**: Supports Google Gemini (via API) and local LLMs (e.g., Llama, Phi, Qwen) through Ollama for natural language understanding and tool orchestration.
*   **Command-Line Interface**: Allows users to type commands or use voice to interact with their desktop.
*   **Configurable**: Settings for API keys, model names, and behavior can be managed through `config.json` and `.env` files.

## Prerequisites

*   **Python**: Version 3.9 or higher is recommended. Ensure Python is added to your system's PATH.
*   **Git**: For cloning the repository.
*   **Tesseract OCR**: Required for the `find_text_on_screen_and_click` tool and other precise text-location tasks.
    *   Installation instructions: [Tesseract OCR Documentation](https://tesseract-ocr.github.io/tessdoc/Installation.html)
    *   Ensure Tesseract is added to your system's PATH. Alternatively, you can set the `TESSERACT_CMD_PATH` in your `config.json` to the full path of the Tesseract executable if it's not in your PATH or you need to specify a particular installation.
*   **Ollama**: (Optional, if using local LLMs/Moondream) Install from [ollama.com](https://ollama.com).
*   **ffmpeg**: (Required by `openai-whisper`) A cross-platform solution to record, convert and stream audio and video.
    *   Linux: `sudo apt update && sudo apt install ffmpeg`
    *   macOS: `brew install ffmpeg`
    *   Windows: Download from [ffmpeg.org](https://ffmpeg.org/download.html) and add to PATH, or via Chocolatey: `choco install ffmpeg`
*   **psutil**: (Required for System Monitoring tools) `pip install psutil` (this will be handled by `requirements.txt`).

## Setup Instructions

1.  **Clone the Repository**:
    ```bash
    git clone <repository_url> # Replace <repository_url> with the actual URL
    cd <repository_directory>   # Replace <repository_directory>
    ```

2.  **Create and Activate Python Virtual Environment**:
    ```bash
    python -m venv venv
    ```
    Activate:
    *   Windows: `.\venv\Scripts\activate`
    *   macOS/Linux: `source venv/bin/activate`

3.  **Install Dependencies**:
    ```bash
    pip install -r requirements.txt
    ```
    This installs all necessary Python packages including `pyautogui`, `Pillow`, `requests`, `pytesseract`, `pandas`, `openai-whisper`, `sounddevice`, `scipy`, `pyttsx3`, `PyGetWindow`, `PyWinCtl`, and `psutil`.

4.  **Configuration**:
    *   **Copy Example Configuration**:
        ```bash
        cp config.example.json config.json
        ```
    *   **Edit `config.json`**: Review and update the settings:
        *   `LLM_PROVIDER`: `"gemini"` or `"ollama"`.
        *   `USE_WINDOWS_SEARCH_INDEX`: (Windows only) `true` or `false`. Defaults to `true`. If true, WuBu will try to use the Windows Search Index for faster file discovery. Falls back to manual scan if disabled or fails.
        *   (Other settings as before...)
    *   **Gemini API Key (if using Gemini)**:
        Create a `.env` file in the project root:
        ```env
        GEMINI_API_KEY="YOUR_GEMINI_API_KEY"
        ```
    *   **Ollama Setup (if using Ollama)**:
        (As before...)
    *   **Microphone Access**: Ensure the application has permission to access your microphone for voice input.

## Running the Assistant

1.  **Activate your virtual environment**.
2.  **Run `main.py` using one of the provided batch scripts (e.g., `run_wubu.bat`) or directly**:
    ```bash
    python main.py
    ```
    **Command-Line Arguments**:
    *   `--voice`: Enable voice input mode (uses Whisper).
    *   `--llm_provider {gemini,ollama}`: Override `LLM_PROVIDER` from `config.json`.
    *   `--ollama_model <model_name>`: (If Ollama) Override `OLLAMA_DEFAULT_MODEL`.
    *   `--test_command "<command>"`: Execute a single command.
    *   `--test_file <filepath>`: Execute commands from a file.

### Interactive Mode
Type commands or use voice (if `--voice` flag is used).

**Voice Interaction:**
<<<<<<< HEAD
When using the `--voice` flag, activate WuBu by saying one of the activation phrases: "WuBu", "Hey WuBu", "Yo WuBu", "WooBoo", or "WuhBoo". Follow with your command. If you only say the activation phrase, WuBu will prompt you to type your command.

**Contextual Understanding with @-Mentions:**
WuBu indexes files in its startup directory (current working directory). Use `@` to refer to files (e.g., "summarize @src/app.py"). The mentioned file becomes the "current file" for subsequent related commands.

**Note on Project Context:** Run WuBu from the root of the project you want it to be aware of. A `.wubuignore` file (similar to `.gitignore`) can exclude files/directories from indexing.

### Available Tools (Examples)

WuBu has access to a variety of tools to interact with your system:

*   **Screen & Vision**:
    *   `capture_screen_region`, `capture_full_screen`, `get_screen_resolution`
    *   `analyze_image_with_vision_model` (e.g., with Moondream for OCR or image description)
    *   `find_text_on_screen_and_click` (combines OCR and mouse click)
*   **Mouse & Keyboard**:
    *   `mouse_move`, `mouse_click`, `mouse_drag`, `mouse_scroll`
    *   `keyboard_type`, `keyboard_press_key`, `keyboard_hotkey`
*   **Window Management**:
    *   `list_windows`: Lists titles of open windows (can be filtered).
    *   `control_active_window`: Actions like "minimize", "maximize", "restore", "close", "get_title", "get_geometry" on the active window.
    *   `focus_window`: Brings a window to the foreground by its title.
*   **Application Management**:
    *   `start_application`: Launches an application by name or path (e.g., "notepad", "chrome.exe").
    *   `get_running_processes`: Lists currently running processes.
    *   `close_application_by_pid`, `close_application_by_title`: Terminates applications.
*   **System Information & Control**:
    *   `get_system_information`: Queries "cpu_usage", "memory_usage", "disk_usage" (optional path), "battery_status".
    *   `get_clipboard_text`, `set_clipboard_text`
    *   `get_system_volume`, `set_system_volume` (Windows-only)
    *   `lock_windows_session` (Windows-only)
    *   `shutdown_windows_system` (mode: "shutdown", "restart", "logoff")
*   **Web Interaction**:
    *   `open_url_or_search_web`: Opens a URL directly or performs a web search (e.g., for "Python tutorials") in the default browser.
*   **File System Tools**:
    *   `list_directory`: Lists contents of a directory.
    *   `read_text_file`: Reads content from a text file.
    *   `get_file_properties`: Gets metadata about a file or folder.
    *   **WARNING: The following file system tools modify files and directories. Use them with EXTREME CAUTION and ensure WuBu correctly understands your intent, especially with paths and destructive operations.**
        *   `create_folder`: Creates a new folder.
        *   `write_text_file`: Writes text to a file (can overwrite).
        *   `append_text_to_file`: Appends text to a file.
        *   `move_or_rename_item`: Moves/renames files or folders.
        *   `copy_item`: Copies files or folders.
        *   `delete_item`: Deletes files or folders. **This is highly destructive, especially with non-empty folders if forced.**

### Example Workflow

1.  **User (Voice)**: *"Hey WuBu, launch Notepad."*
2.  **WuBu**: Calls `start_application` tool with `application_name_or_path="notepad.exe"`. (Notepad opens)
3.  **User (Text)**: *"What's the CPU usage?"*
4.  **WuBu**: Calls `get_system_information` with `query="cpu_usage"`.
5.  **WuBu (Response)**: "Current CPU usage is 15.7%."
6.  **User (Text)**: *"Summarize the main points in @project_docs/feature_spec.md"*
7.  **WuBu (LLM Decision with Context)**: WuBu loads `project_docs/feature_spec.md`. The LLM analyzes the file content.
8.  **WuBu (Response)**: "The document outlines features X, Y, and Z..."
9.  **User (Voice)**: *"WuBu, create a folder named 'old_specs' in @project_docs."*
10. **WuBu (after confirming intent, if it were that cautious)**: Calls `create_folder` with `path="project_docs/old_specs"`.
11. **WuBu (Response)**: "Folder 'project_docs/old_specs' created."
12. **User (Text)**: *"Minimize this window."* (referring to the terminal/console WuBu is in)
13. **WuBu**: Calls `control_active_window` with `action="minimize"`.

---
*Several batch scripts (`.bat`) are provided in the repository for common tasks like initial setup (`ollama_setup.bat`, `setup_venv.bat`) and running WuBu (`run_wubu.bat`, `run_ollama_wubu.bat`). While `python main.py` with arguments is the primary way to run WuBu, these scripts can simplify the process.*
*Please review the batch scripts for any warnings, especially if you intend for WuBu to perform file system modifications.*
=======
When using the `--voice` flag, activate WuBu by saying one of the activation phrases:
*   "WuBu"
*   "Hey WuBu"
*   "Yo WuBu"
*   "WooBoo"
*   "WuhBoo"

Follow the activation phrase with your command. For example: *"Hey WuBu, list all open windows."*
If you only say the activation phrase (e.g., "WuBu"), it will prompt you to type your command.

**Contextual Understanding with @-Mentions:**
WuBu indexes the files in the directory where it's started (your current working directory when you run `python main.py`). You can refer to files in this indexed project using `@` notation in your commands. This allows WuBu to load the content of that file and use it as context for your query. The file mentioned with `@` will also become the "current file" for subsequent commands until another file is mentioned.

Examples:
*   "List all open windows."
*   "What is the title of the active window?"
*   "Focus the window titled 'Notepad'." (Ensure Notepad is open)
*   (In a project with `requirements.txt`) *"Hey WuBu, what are the main dependencies in @requirements.txt?"*
*   (In a Python project) *"WuBu, can you explain the purpose of the main function in @src/app.py?"*
*   After the previous command: *"WuBu, what other functions are in the current file?"* (WuBu will know "current file" is `src/app.py`)
*   "Capture the screen and tell me what text you see near the top." (Uses screenshot + Moondream)
*   "Find the text 'File' on screen and click it." (Uses screenshot + Tesseract OCR)

**Note on Project Context:** The project context (indexed files) is determined by the directory you are in when you run `python main.py`. For best results, run WuBu from the root of the project you want it to be aware of. A `.wubuignore` file can be created in the project root, similar to `.gitignore`, to specify files or directories that WuBu should ignore during indexing.

## Available Tools (Examples)

*   **Screen & Vision**: `capture_screen_region`, `capture_full_screen`, `get_screen_resolution`, `analyze_image_with_vision_model` (Moondream), `find_text_on_screen_and_click` (Tesseract).
*   **Mouse & Keyboard**: `mouse_move`, `mouse_click`, `mouse_drag`, `mouse_scroll`, `keyboard_type`, `keyboard_press_key`, `keyboard_hotkey`.
*   **Window Management**: `list_windows`, `get_active_window_title`, `focus_window`, `get_window_geometry`.
*   **File System (Read-Only)**: `list_directory`, `read_text_file`. Note: For code understanding, prefer using `@filename` syntax which provides richer context to WuBu.

## Example Workflow

1.  **User (Voice/Text)**: *"Hey WuBu, what functions are defined in @myproject/utils.py?"*
2.  **WuBu (LLM Decision with Context)**: WuBu loads `myproject/utils.py` content. The LLM analyzes the file content provided in the context and identifies function definitions.
3.  **WuBu (Response to User - Text/TTS)**: "In `@myproject/utils.py`, I found the following functions: `helper_function1`, `util_func2`."
4.  **User**: *"WuBu, now focus the window 'Visual Studio Code'."*
5.  **WuBu**: Calls `focus_window` tool.
6.  **WuBu**: "Okay, I've attempted to focus 'Visual Studio Code'."
7.  **User**: *"In the current file, refactor `helper_function1` to be more efficient."* (Assuming `myproject/utils.py` is still considered the "current file" due to the previous @-mention).
8.  **WuBu (LLM Decision with Context)**: WuBu uses its knowledge of `helper_function1` from `myproject/utils.py` (which is the current file context) and suggests a refactoring, potentially by invoking a `replace_text_in_file` tool (if such a tool were implemented and available).
9.  **WuBu**: "Okay, I can try to refactor it. Here's a suggestion..."

---
*Several batch scripts (`.bat` files) are provided in the repository as convenient shortcuts for common tasks like initial setup (`ollama_setup.bat`, `setup_venv.bat`) and running WuBu. (Consider renaming `run_agent.bat` to `run_wubu.bat` and `run_ollama_agent.bat` to `run_ollama_wubu.bat`). While `python main.py` with appropriate arguments is the primary way to run the assistant, these scripts can simplify the process.*
>>>>>>> 01047167
<|MERGE_RESOLUTION|>--- conflicted
+++ resolved
@@ -1,10 +1,7 @@
 # WuBu: Your Desktop AI Assistant
 
-<<<<<<< HEAD
+
 **WuBu** is a Python-based AI assistant designed to understand your commands and interact with your Windows desktop environment. It leverages Large Language Models (LLMs like Google's Gemini or local models via Ollama) for natural language understanding and task execution. WuBu uses dedicated libraries for screen interaction, OCR, vision analysis, voice control, system interaction, and more.
-=======
-**WuBu** is a Python-based AI assistant designed to understand your commands and interact with your Windows desktop environment. It leverages Large Language Models (LLMs like Google's Gemini or local models via Ollama) for natural language understanding and task execution. WuBu uses dedicated libraries for screen interaction, OCR, vision analysis, voice control, and more.
->>>>>>> 01047167
 
 ## Features
 
@@ -14,7 +11,7 @@
     *   OCR (Optical Character Recognition) using Tesseract to find text and its coordinates on screen.
     *   Click on text found via OCR.
 *   **Vision Analysis**: Utilizes Moondream v2 (or a similar vision model if configured) for general image description tasks.
-<<<<<<< HEAD
+
 *   **Window Management**: List open windows, get active window title, focus windows, get window geometry, and control active window (minimize, maximize, restore, close).
 *   **Application Management**: Launch and close applications.
 *   **System Monitoring**: Query system information like CPU usage, memory, disk space, and battery status.
@@ -22,12 +19,6 @@
 *   **File System Tools**: Includes tools to list directory contents, read text files, and **perform write operations like creating files/folders, renaming, copying, and deleting. Exercise extreme caution with write operations.**
 *   **Contextual Codebase Understanding**:
     *   **Codebase Indexing**: When WuBu starts, it indexes the files in the current working directory (Windows Search Index is used if available, falling back to manual scan). It builds a Merkle tree of file hashes to efficiently track the state of your project. This helps WuBu understand the broader context of your work.
-=======
-*   **Window Management**: List open windows, get active window title, focus windows, get window geometry.
-*   **File System (Read-Only Tools)**: Includes tools to list directory contents and read text files.
-*   **Contextual Codebase Understanding**:
-    *   **Codebase Indexing**: When WuBu starts, it indexes the files in the current working directory (where you run `python main.py`). It builds a Merkle tree of file hashes to efficiently track the state of your project. This helps WuBu understand the broader context of your work.
->>>>>>> 01047167
     *   **Ignore Files**: Respects `.gitignore` and an additional `.wubuignore` file in the project root to exclude certain files/directories from indexing.
     *   **@-Mentions for Files**: You can refer to specific files in your commands using `@` notation (e.g., "summarize @src/main.py"). WuBu will load the content of the mentioned file to provide more relevant responses.
 *   **Voice Interaction**:
@@ -110,7 +101,6 @@
 Type commands or use voice (if `--voice` flag is used).
 
 **Voice Interaction:**
-<<<<<<< HEAD
 When using the `--voice` flag, activate WuBu by saying one of the activation phrases: "WuBu", "Hey WuBu", "Yo WuBu", "WooBoo", or "WuhBoo". Follow with your command. If you only say the activation phrase, WuBu will prompt you to type your command.
 
 **Contextual Understanding with @-Mentions:**
@@ -176,51 +166,3 @@
 ---
 *Several batch scripts (`.bat`) are provided in the repository for common tasks like initial setup (`ollama_setup.bat`, `setup_venv.bat`) and running WuBu (`run_wubu.bat`, `run_ollama_wubu.bat`). While `python main.py` with arguments is the primary way to run WuBu, these scripts can simplify the process.*
 *Please review the batch scripts for any warnings, especially if you intend for WuBu to perform file system modifications.*
-=======
-When using the `--voice` flag, activate WuBu by saying one of the activation phrases:
-*   "WuBu"
-*   "Hey WuBu"
-*   "Yo WuBu"
-*   "WooBoo"
-*   "WuhBoo"
-
-Follow the activation phrase with your command. For example: *"Hey WuBu, list all open windows."*
-If you only say the activation phrase (e.g., "WuBu"), it will prompt you to type your command.
-
-**Contextual Understanding with @-Mentions:**
-WuBu indexes the files in the directory where it's started (your current working directory when you run `python main.py`). You can refer to files in this indexed project using `@` notation in your commands. This allows WuBu to load the content of that file and use it as context for your query. The file mentioned with `@` will also become the "current file" for subsequent commands until another file is mentioned.
-
-Examples:
-*   "List all open windows."
-*   "What is the title of the active window?"
-*   "Focus the window titled 'Notepad'." (Ensure Notepad is open)
-*   (In a project with `requirements.txt`) *"Hey WuBu, what are the main dependencies in @requirements.txt?"*
-*   (In a Python project) *"WuBu, can you explain the purpose of the main function in @src/app.py?"*
-*   After the previous command: *"WuBu, what other functions are in the current file?"* (WuBu will know "current file" is `src/app.py`)
-*   "Capture the screen and tell me what text you see near the top." (Uses screenshot + Moondream)
-*   "Find the text 'File' on screen and click it." (Uses screenshot + Tesseract OCR)
-
-**Note on Project Context:** The project context (indexed files) is determined by the directory you are in when you run `python main.py`. For best results, run WuBu from the root of the project you want it to be aware of. A `.wubuignore` file can be created in the project root, similar to `.gitignore`, to specify files or directories that WuBu should ignore during indexing.
-
-## Available Tools (Examples)
-
-*   **Screen & Vision**: `capture_screen_region`, `capture_full_screen`, `get_screen_resolution`, `analyze_image_with_vision_model` (Moondream), `find_text_on_screen_and_click` (Tesseract).
-*   **Mouse & Keyboard**: `mouse_move`, `mouse_click`, `mouse_drag`, `mouse_scroll`, `keyboard_type`, `keyboard_press_key`, `keyboard_hotkey`.
-*   **Window Management**: `list_windows`, `get_active_window_title`, `focus_window`, `get_window_geometry`.
-*   **File System (Read-Only)**: `list_directory`, `read_text_file`. Note: For code understanding, prefer using `@filename` syntax which provides richer context to WuBu.
-
-## Example Workflow
-
-1.  **User (Voice/Text)**: *"Hey WuBu, what functions are defined in @myproject/utils.py?"*
-2.  **WuBu (LLM Decision with Context)**: WuBu loads `myproject/utils.py` content. The LLM analyzes the file content provided in the context and identifies function definitions.
-3.  **WuBu (Response to User - Text/TTS)**: "In `@myproject/utils.py`, I found the following functions: `helper_function1`, `util_func2`."
-4.  **User**: *"WuBu, now focus the window 'Visual Studio Code'."*
-5.  **WuBu**: Calls `focus_window` tool.
-6.  **WuBu**: "Okay, I've attempted to focus 'Visual Studio Code'."
-7.  **User**: *"In the current file, refactor `helper_function1` to be more efficient."* (Assuming `myproject/utils.py` is still considered the "current file" due to the previous @-mention).
-8.  **WuBu (LLM Decision with Context)**: WuBu uses its knowledge of `helper_function1` from `myproject/utils.py` (which is the current file context) and suggests a refactoring, potentially by invoking a `replace_text_in_file` tool (if such a tool were implemented and available).
-9.  **WuBu**: "Okay, I can try to refactor it. Here's a suggestion..."
-
----
-*Several batch scripts (`.bat` files) are provided in the repository as convenient shortcuts for common tasks like initial setup (`ollama_setup.bat`, `setup_venv.bat`) and running WuBu. (Consider renaming `run_agent.bat` to `run_wubu.bat` and `run_ollama_agent.bat` to `run_ollama_wubu.bat`). While `python main.py` with appropriate arguments is the primary way to run the assistant, these scripts can simplify the process.*
->>>>>>> 01047167
