--- conflicted
+++ resolved
@@ -493,7 +493,7 @@
 
             # --- End of Basic Web Interaction Tool Dispatching ---
 
-<<<<<<< HEAD
+
             # --- Code Editor Tool Dispatching (Phase 2) ---
             elif tool_name == "show_code_in_editor":
                 code_content = tool_args.get("code_content")
@@ -547,8 +547,7 @@
                         line_number_int,
                         column_number_int
                     )
-=======
->>>>>>> 1ef53297
+
             else:
                 output_data = {
                     "error_type": "ToolNotFound",
